--- conflicted
+++ resolved
@@ -60,11 +60,7 @@
         - configMapRef:
             name: environment
         - configMapRef:
-<<<<<<< HEAD
-            name: dagster-volume-paths
-=======
             name: at-config
->>>>>>> ceffc05a
         env:
         - name: DAGSTER_HOME
           value: "/opt/dagster/dagster_home"
@@ -171,13 +167,7 @@
         - configMapRef:
             name: environment
         - configMapRef:
-<<<<<<< HEAD
-            name: dagster-volume-paths
-=======
             name: at-config
-        - configMapRef:
-            name: at-config
->>>>>>> ceffc05a
         env:
         - name: DAGSTER_HOME
           value: "/opt/dagster/dagster_home"
